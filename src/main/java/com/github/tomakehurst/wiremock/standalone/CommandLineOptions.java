/*
 * Copyright (C) 2011 Thomas Akehurst
 *
 * Licensed under the Apache License, Version 2.0 (the "License");
 * you may not use this file except in compliance with the License.
 * You may obtain a copy of the License at
 *
 * http://www.apache.org/licenses/LICENSE-2.0
 *
 * Unless required by applicable law or agreed to in writing, software
 * distributed under the License is distributed on an "AS IS" BASIS,
 * WITHOUT WARRANTIES OR CONDITIONS OF ANY KIND, either express or implied.
 * See the License for the specific language governing permissions and
 * limitations under the License.
 */
package com.github.tomakehurst.wiremock.standalone;

import java.io.IOException;
import java.io.StringWriter;
import java.net.URI;
import java.util.Collections;
import java.util.List;
import java.util.Map;

import com.github.tomakehurst.wiremock.WireMockServer;
import com.github.tomakehurst.wiremock.common.*;
import com.github.tomakehurst.wiremock.core.Options;
import com.github.tomakehurst.wiremock.extension.Extension;
import com.github.tomakehurst.wiremock.extension.ExtensionLoader;
import com.github.tomakehurst.wiremock.http.CaseInsensitiveKey;
import com.google.common.base.Optional;
import com.google.common.base.Strings;
import com.google.common.collect.ImmutableList;
import com.google.common.collect.ImmutableMap;
import com.google.common.collect.Iterators;
import com.google.common.collect.UnmodifiableIterator;
import joptsimple.OptionParser;
import joptsimple.OptionSet;

import static com.github.tomakehurst.wiremock.common.ProxySettings.*;
import static com.github.tomakehurst.wiremock.http.CaseInsensitiveKey.*;

public class CommandLineOptions implements Options {
	
	private static final String HELP = "help";
	private static final String RECORD_MAPPINGS = "record-mappings";
	private static final String MATCH_HEADERS = "match-headers";
	private static final String PROXY_ALL = "proxy-all";
    private static final String PRESERVE_HOST_HEADER = "preserve-host-header";
    private static final String PROXY_VIA = "proxy-via";
	private static final String PORT = "port";
    private static final String BIND_ADDRESS = "bind-address";
    private static final String HTTPS_PORT = "https-port";
    private static final String HTTPS_KEYSTORE = "https-keystore";
    private static final String HTTPS_KEYSTORE_PASSWORD = "keystore-password";
    private static final String HTTPS_TRUSTSTORE = "https-truststore";
    private static final String HTTPS_TRUSTSTORE_PASSWORD = "truststore-password";
    private static final String REQUIRE_CLIENT_CERT = "https-require-client-cert";
    private static final String VERBOSE = "verbose";
    private static final String ENABLE_BROWSER_PROXYING = "enable-browser-proxying";
    private static final String DISABLE_REQUEST_JOURNAL = "no-request-journal";
<<<<<<< HEAD
    private static final String EXTENSIONS = "extensions";
=======
    private static final String MAX_ENTRIES_REQUEST_JOURNAL = "max-request-journal-entries";
>>>>>>> 0dd863f7
    private static final String ROOT_DIR = "root-dir";
    private static final String CONTAINER_THREADS = "container-threads";

    private final OptionSet optionSet;
	private String helpText;

    public CommandLineOptions(String... args) {
		OptionParser optionParser = new OptionParser();
		optionParser.accepts(PORT, "The port number for the server to listen on").withRequiredArg();
        optionParser.accepts(HTTPS_PORT, "If this option is present WireMock will enable HTTPS on the specified port").withRequiredArg();
        optionParser.accepts(BIND_ADDRESS, "The IP to listen connections").withRequiredArg();
        optionParser.accepts(CONTAINER_THREADS, "The number of container threads").withRequiredArg();
        optionParser.accepts(REQUIRE_CLIENT_CERT, "Make the server require a trusted client certificate to enable a connection");
        optionParser.accepts(HTTPS_TRUSTSTORE_PASSWORD, "Password for the trust store").withRequiredArg();
        optionParser.accepts(HTTPS_TRUSTSTORE, "Path to an alternative truststore for HTTPS client certificates. Must have a password of \"password\".").requiredIf(REQUIRE_CLIENT_CERT).withRequiredArg();
        optionParser.accepts(HTTPS_KEYSTORE_PASSWORD, "Password for the alternative keystore.").withRequiredArg().defaultsTo("password");
        optionParser.accepts(HTTPS_KEYSTORE, "Path to an alternative keystore for HTTPS. Password is assumed to be \"password\" if not specified.").requiredIf(HTTPS_TRUSTSTORE).requiredIf(HTTPS_KEYSTORE_PASSWORD).withRequiredArg();
        optionParser.accepts(PROXY_ALL, "Will create a proxy mapping for /* to the specified URL").withRequiredArg();
        optionParser.accepts(PRESERVE_HOST_HEADER, "Will transfer the original host header from the client to the proxied service");
        optionParser.accepts(PROXY_VIA, "Specifies a proxy server to use when routing proxy mapped requests").withRequiredArg();
		optionParser.accepts(RECORD_MAPPINGS, "Enable recording of all (non-admin) requests as mapping files");
		optionParser.accepts(MATCH_HEADERS, "Enable request header matching when recording through a proxy").withRequiredArg();
		optionParser.accepts(ROOT_DIR, "Specifies path for storing recordings (parent for " + WireMockServer.MAPPINGS_ROOT + " and " + WireMockServer.FILES_ROOT + " folders)").withRequiredArg().defaultsTo(".");
		optionParser.accepts(VERBOSE, "Enable verbose logging to stdout");
		optionParser.accepts(ENABLE_BROWSER_PROXYING, "Allow wiremock to be set as a browser's proxy server");
        optionParser.accepts(DISABLE_REQUEST_JOURNAL, "Disable the request journal (to avoid heap growth when running wiremock for long periods without reset)");
<<<<<<< HEAD
        optionParser.accepts(EXTENSIONS, "Matching and/or response transformer extension class names, comma separated.").withRequiredArg();
=======
        optionParser.accepts(MAX_ENTRIES_REQUEST_JOURNAL, "Set maximum number of entries in request journal (if enabled) to discard old entries if the log becomes too large. Default: no discard").withRequiredArg();
>>>>>>> 0dd863f7
		optionParser.accepts(HELP, "Print this message");
		
		optionSet = optionParser.parse(args);
        validate();
		captureHelpTextIfRequested(optionParser);
	}

    private void validate() {
        if (optionSet.has(HTTPS_KEYSTORE) && !optionSet.has(HTTPS_PORT)) {
            throw new IllegalArgumentException("HTTPS port number must be specified if specifying the keystore path");
        }

        if (optionSet.has(RECORD_MAPPINGS) && optionSet.has(DISABLE_REQUEST_JOURNAL)) {
            throw new IllegalArgumentException("Request journal must be enabled to record stubs");
        }
    }

    private void captureHelpTextIfRequested(OptionParser optionParser) {
		if (optionSet.has(HELP)) {
			StringWriter out = new StringWriter();
			try {
				optionParser.printHelpOn(out);
			} catch (IOException e) {
				throw new RuntimeException(e);
			}
			
			helpText = out.toString();
		}
	}
	
	public boolean verboseLoggingEnabled() {
		return optionSet.has(VERBOSE);
	}
	
	public boolean recordMappingsEnabled() {
		return optionSet.has(RECORD_MAPPINGS);
	}
	
	@Override
	public List<CaseInsensitiveKey> matchingHeaders() {
		if (optionSet.hasArgument(MATCH_HEADERS)) {
			String headerSpec = (String) optionSet.valueOf(MATCH_HEADERS);
            UnmodifiableIterator<String> headerKeys = Iterators.forArray(headerSpec.split(","));
            return ImmutableList.copyOf(Iterators.transform(headerKeys, TO_CASE_INSENSITIVE_KEYS));
		}

		return Collections.emptyList();
	}
	
	private boolean specifiesPortNumber() {
		return optionSet.has(PORT);
	}
	
	@Override
    public int portNumber() {
        if (specifiesPortNumber()) {
            return Integer.parseInt((String) optionSet.valueOf(PORT));
        }

        return DEFAULT_PORT;
	}

    @Override
    public String bindAddress(){
	if (optionSet.has(BIND_ADDRESS)) {
            return (String) optionSet.valueOf(BIND_ADDRESS);
        }

        return DEFAULT_BIND_ADDRESS;
    }

    @Override
    public HttpsSettings httpsSettings() {
        return new HttpsSettings.Builder()
                .port(httpsPortNumber())
                .keyStorePath((String) optionSet.valueOf(HTTPS_KEYSTORE))
                .keyStorePassword((String) optionSet.valueOf(HTTPS_KEYSTORE_PASSWORD))
                .trustStorePath((String) optionSet.valueOf(HTTPS_TRUSTSTORE))
                .trustStorePassword((String) optionSet.valueOf(HTTPS_TRUSTSTORE_PASSWORD))
                .needClientAuth(optionSet.has(REQUIRE_CLIENT_CERT)).build();
    }

    private int httpsPortNumber() {
        return optionSet.has(HTTPS_PORT) ?
                Integer.parseInt((String) optionSet.valueOf(HTTPS_PORT)) :
                -1;
    }

    public boolean help() {
		return optionSet.has(HELP);
	}
	
	public String helpText() {
		return helpText;
	}

	public boolean specifiesProxyUrl() {
		return optionSet.has(PROXY_ALL);
	}

	public String proxyUrl() {
		return (String) optionSet.valueOf(PROXY_ALL);
	}

    @Override
    public boolean shouldPreserveHostHeader() {
        return optionSet.has(PRESERVE_HOST_HEADER);
    }

    @Override
    public String proxyHostHeader() {
       return optionSet.hasArgument(PROXY_ALL) ? URI.create((String) optionSet.valueOf(PROXY_ALL)).getHost() : null;
    }

    @Override
    public <T extends Extension> Map<String, T> extensionsOfType(Class<T> extensionType) {
        if (optionSet.has(EXTENSIONS)) {
            String classNames = (String) optionSet.valueOf(EXTENSIONS);
            return ExtensionLoader.loadExtension(classNames.split(","));
        }

        return Collections.emptyMap();
    }

    @Override
    public boolean browserProxyingEnabled() {
		return optionSet.has(ENABLE_BROWSER_PROXYING);
	}

    @Override
    public ProxySettings proxyVia() {
        if (optionSet.has(PROXY_VIA)) {
            String proxyVia = (String) optionSet.valueOf(PROXY_VIA);
            return ProxySettings.fromString(proxyVia);
        }

        return NO_PROXY;
    }

    @Override
    public FileSource filesRoot() {
        return new SingleRootFileSource((String) optionSet.valueOf(ROOT_DIR));
    }

    @Override
    public Notifier notifier() {
        return new ConsoleNotifier(verboseLoggingEnabled());
    }

    @Override
    public boolean requestJournalDisabled() {
        return optionSet.has(DISABLE_REQUEST_JOURNAL);
    }

    private boolean specifiesMaxRequestJournalEntries() {
        return optionSet.has(MAX_ENTRIES_REQUEST_JOURNAL);
    }

    @Override
    public Optional<Integer> maxRequestJournalEntries() {
        if (specifiesMaxRequestJournalEntries()) {
            return Optional.of(Integer.parseInt((String) optionSet.valueOf(MAX_ENTRIES_REQUEST_JOURNAL)));
        }
        return Optional.absent();
    }

    @Override
    public int containerThreads() {
        if (optionSet.has(CONTAINER_THREADS)) {
            return Integer.parseInt((String) optionSet.valueOf(CONTAINER_THREADS));
        }

        return DEFAULT_CONTAINER_THREADS;
    }

    @Override
    public String toString() {
        ImmutableMap.Builder<String, Object> builder = ImmutableMap.builder();
        builder.put(PORT, portNumber());

        if (httpsSettings().enabled()) {
            builder.put(HTTPS_PORT, nullToString(httpsSettings().port()))
                   .put(HTTPS_KEYSTORE, nullToString(httpsSettings().keyStorePath()));
        }

        if (!(proxyVia() == NO_PROXY)) {
            builder.put(PROXY_VIA, proxyVia());
        }
        if (proxyUrl() != null) {
            builder.put(PROXY_ALL, nullToString(proxyUrl()))
                   .put(PRESERVE_HOST_HEADER, shouldPreserveHostHeader());
        }

        builder.put(ENABLE_BROWSER_PROXYING, browserProxyingEnabled());

        if (recordMappingsEnabled()) {
            builder.put(RECORD_MAPPINGS, recordMappingsEnabled())
                    .put(MATCH_HEADERS, matchingHeaders());
        }

        builder.put(DISABLE_REQUEST_JOURNAL, requestJournalDisabled())
               .put(VERBOSE, verboseLoggingEnabled());


        StringBuilder sb = new StringBuilder();
        for (Map.Entry<String, Object> param: builder.build().entrySet()) {
            int paddingLength = 29 - param.getKey().length();
            sb.append(param.getKey())
                    .append(":")
                    .append(Strings.repeat(" ", paddingLength))
                    .append(nullToString(param.getValue()))
                    .append("\n");
        }

        return sb.toString();
    }

    private String nullToString(Object value) {
        if (value == null) {
            return "(null)";
        }

        return value.toString();
    }
}<|MERGE_RESOLUTION|>--- conflicted
+++ resolved
@@ -59,11 +59,8 @@
     private static final String VERBOSE = "verbose";
     private static final String ENABLE_BROWSER_PROXYING = "enable-browser-proxying";
     private static final String DISABLE_REQUEST_JOURNAL = "no-request-journal";
-<<<<<<< HEAD
     private static final String EXTENSIONS = "extensions";
-=======
     private static final String MAX_ENTRIES_REQUEST_JOURNAL = "max-request-journal-entries";
->>>>>>> 0dd863f7
     private static final String ROOT_DIR = "root-dir";
     private static final String CONTAINER_THREADS = "container-threads";
 
@@ -90,11 +87,8 @@
 		optionParser.accepts(VERBOSE, "Enable verbose logging to stdout");
 		optionParser.accepts(ENABLE_BROWSER_PROXYING, "Allow wiremock to be set as a browser's proxy server");
         optionParser.accepts(DISABLE_REQUEST_JOURNAL, "Disable the request journal (to avoid heap growth when running wiremock for long periods without reset)");
-<<<<<<< HEAD
         optionParser.accepts(EXTENSIONS, "Matching and/or response transformer extension class names, comma separated.").withRequiredArg();
-=======
         optionParser.accepts(MAX_ENTRIES_REQUEST_JOURNAL, "Set maximum number of entries in request journal (if enabled) to discard old entries if the log becomes too large. Default: no discard").withRequiredArg();
->>>>>>> 0dd863f7
 		optionParser.accepts(HELP, "Print this message");
 		
 		optionSet = optionParser.parse(args);
