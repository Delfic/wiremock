/*
 * Copyright (C) 2011 Thomas Akehurst
 *
 * Licensed under the Apache License, Version 2.0 (the "License");
 * you may not use this file except in compliance with the License.
 * You may obtain a copy of the License at
 *
 * http://www.apache.org/licenses/LICENSE-2.0
 *
 * Unless required by applicable law or agreed to in writing, software
 * distributed under the License is distributed on an "AS IS" BASIS,
 * WITHOUT WARRANTIES OR CONDITIONS OF ANY KIND, either express or implied.
 * See the License for the specific language governing permissions and
 * limitations under the License.
 */
package com.github.tomakehurst.wiremock.client;

import com.github.tomakehurst.wiremock.core.Admin;
import com.github.tomakehurst.wiremock.extension.Parameters;
import com.github.tomakehurst.wiremock.global.GlobalSettings;
import com.github.tomakehurst.wiremock.global.GlobalSettingsHolder;
import com.github.tomakehurst.wiremock.http.DelayDistribution;
import com.github.tomakehurst.wiremock.http.RequestMethod;
import com.github.tomakehurst.wiremock.matching.*;
import com.github.tomakehurst.wiremock.stubbing.ListStubMappingsResult;
import com.github.tomakehurst.wiremock.stubbing.StubMapping;
import com.github.tomakehurst.wiremock.verification.*;

import java.util.Collections;
import java.util.List;
import java.util.Map;

import static com.github.tomakehurst.wiremock.matching.RequestPatternBuilder.allRequests;


public class WireMock {

	private static final int DEFAULT_PORT = 8080;
	private static final String DEFAULT_HOST = "localhost";

	private final Admin admin;
	private final GlobalSettingsHolder globalSettingsHolder = new GlobalSettingsHolder();

	private static ThreadLocal<WireMock> defaultInstance = new ThreadLocal<WireMock>(){
            @Override
            protected WireMock initialValue() {
            	return new WireMock();
            }
	};

    public WireMock(Admin admin) {
        this.admin = admin;
    }

    public WireMock(int port) {
        this(DEFAULT_HOST, port);
    }

    public WireMock(String host, int port) {
		admin = new HttpAdminClient(host, port);
	}

	public WireMock(String host, int port, String urlPathPrefix) {
		admin = new HttpAdminClient(host, port, urlPathPrefix);
	}

	public WireMock(String scheme, String host, int port) {
		admin = new HttpAdminClient(scheme, host, port);
	}

	public WireMock(String scheme, String host, int port, String urlPathPrefix) {
		admin = new HttpAdminClient(scheme, host, port, urlPathPrefix);
	}

	public WireMock() {
		admin = new HttpAdminClient(DEFAULT_HOST, DEFAULT_PORT);
	}

	public static void givenThat(RemoteMappingBuilder mappingBuilder) {
		defaultInstance.get().register(mappingBuilder);
	}

	public static void stubFor(RemoteMappingBuilder mappingBuilder) {
		givenThat(mappingBuilder);
	}

	public static void editStub(MappingBuilder mappingBuilder) {
		defaultInstance.get().editStubMapping(mappingBuilder);
	}

    public static ListStubMappingsResult listAllStubMappings() {
        return defaultInstance.get().allStubMappings();
    }

    public static void configureFor(int port) {
        defaultInstance.set(new WireMock(port));
    }

	public static void configureFor(String host, int port) {
		defaultInstance.set(new WireMock(host, port));
	}

	public static void configureFor(String host, int port, String urlPathPrefix) {
		defaultInstance.set(new WireMock(host, port, urlPathPrefix));
	}

	public static void configureFor(String scheme, String host, int port, String urlPathPrefix) {
		defaultInstance.set(new WireMock(scheme, host, port, urlPathPrefix));
	}

	public static void configureFor(String scheme, String host, int port) {
		defaultInstance.set(new WireMock(scheme, host, port));
	}

	public static void configure() {
		defaultInstance.set(new WireMock());
	}

    public static StringValuePattern equalTo(String value) {
        return new EqualToPattern(value);
    }

    public static StringValuePattern equalToJson(String value) {
        return new EqualToJsonPattern(value, null, null);
    }

    public static StringValuePattern equalToJson(String value, boolean ignoreArrayOrder, boolean ignoreExtraElements) {
        return new EqualToJsonPattern(value, ignoreArrayOrder, ignoreExtraElements);
    }

    public static StringValuePattern matchingJsonPath(String value) {
        return new MatchesJsonPathPattern(value);
    }

    public static StringValuePattern equalToXml(String value) {
        return new EqualToXmlPattern(value);
    }

    public static MatchesXPathPattern matchingXPath(String value) {
        return new MatchesXPathPattern(value, Collections.<String, String>emptyMap());
    }

    public static StringValuePattern matchingXPath(String value, Map<String, String> namespaces) {
        return new MatchesXPathPattern(value, namespaces);
    }

    public static StringValuePattern containing(String value) {
        return new ContainsPattern(value);
    }

    public static StringValuePattern matching(String regex) {
        return new RegexPattern(regex);
    }

    public static StringValuePattern notMatching(String regex) {
        return new NegativeRegexPattern(regex);
    }

    public static StringValuePattern absent() {
        return StringValuePattern.ABSENT;
    }

    public void saveMappings() {
        admin.saveMappings();
    }

    public static void saveAllMappings() {
        defaultInstance.get().saveMappings();
    }

	public void resetMappings() {
		admin.resetMappings();
	}

	public static void reset() {
		defaultInstance.get().resetMappings();
	}

	public static void resetAllRequests() {
		defaultInstance.get().resetRequests();
	}

	public void resetRequests() {
		admin.resetRequests();
	}

	public void resetScenarios() {
		admin.resetScenarios();
	}

	public static void resetAllScenarios() {
		defaultInstance.get().resetScenarios();
	}

    public void resetToDefaultMappings() {
        admin.resetToDefaultMappings();
    }

    public static void resetToDefault() {
        defaultInstance.get().resetToDefaultMappings();
    }

	public void register(RemoteMappingBuilder mappingBuilder) {
		StubMapping mapping = mappingBuilder.build();
		register(mapping);
	}

    public void register(StubMapping mapping) {
        admin.addStubMapping(mapping);
    }

	public void editStubMapping(RemoteMappingBuilder mappingBuilder) {
		admin.editStubMapping(mappingBuilder.build());
	}
	public void removeStubMapping(RemoteMappingBuilder mappingBuilder) {
		admin.removeStubMapping(mappingBuilder.build());
	}
    public ListStubMappingsResult allStubMappings() {
        return admin.listAllStubMappings();
    }

    public static UrlPattern urlEqualTo(String testUrl) {
        return new UrlPattern(equalTo(testUrl), false);
    }

    public static UrlPattern urlMatching(String urlRegex) {
        return new UrlPattern(matching(urlRegex), true);
    }

    public static UrlPathPattern urlPathEqualTo(String testUrl) {
        return new UrlPathPattern(equalTo(testUrl), false);
    }

    public static UrlPathPattern urlPathMatching(String urlRegex) {
        return new UrlPathPattern(matching(urlRegex), true);
    }

    public static UrlPattern anyUrl() {
        return new UrlPattern(new AnythingPattern(), false);
    }

	public static CountMatchingStrategy lessThan(int expected) {
		return new CountMatchingStrategy(CountMatchingStrategy.LESS_THAN, expected);
	}

	public static CountMatchingStrategy lessThanOrExactly(int expected) {
		return new CountMatchingStrategy(CountMatchingStrategy.LESS_THAN_OR_EQUAL, expected);
	}

	public static CountMatchingStrategy exactly(int expected) {
		return new CountMatchingStrategy(CountMatchingStrategy.EQUAL_TO, expected);
	}

	public static CountMatchingStrategy moreThanOrExactly(int expected) {
		return new CountMatchingStrategy(CountMatchingStrategy.GREATER_THAN_OR_EQUAL, expected);
	}

	public static CountMatchingStrategy moreThan(int expected) {
		return new CountMatchingStrategy(CountMatchingStrategy.GREATER_THAN, expected);
	}

	public static RemoteMappingBuilder get(UrlPattern urlPattern) {
		return new MappingBuilder(RequestMethod.GET, urlPattern);
	}

	public static RemoteMappingBuilder post(UrlPattern urlPattern) {
		return new MappingBuilder(RequestMethod.POST, urlPattern);
	}

	public static RemoteMappingBuilder put(UrlPattern urlPattern) {
		return new MappingBuilder(RequestMethod.PUT, urlPattern);
	}

	public static RemoteMappingBuilder delete(UrlPattern urlPattern) {
		return new MappingBuilder(RequestMethod.DELETE, urlPattern);
	}

	public static RemoteMappingBuilder patch(UrlPattern urlPattern) {
		return new MappingBuilder(RequestMethod.PATCH, urlPattern);
	}

	public static RemoteMappingBuilder head(UrlPattern urlPattern) {
		return new MappingBuilder(RequestMethod.HEAD, urlPattern);
	}

	public static RemoteMappingBuilder options(UrlPattern urlPattern) {
		return new MappingBuilder(RequestMethod.OPTIONS, urlPattern);
	}

	public static RemoteMappingBuilder trace(UrlPattern urlPattern) {
		return new MappingBuilder(RequestMethod.TRACE, urlPattern);
	}

	public static RemoteMappingBuilder any(UrlPattern urlPattern) {
		return new MappingBuilder(RequestMethod.ANY, urlPattern);
	}

    public static RemoteMappingBuilder request(String method, UrlPattern urlPattern) {
        return new MappingBuilder(RequestMethod.fromString(method), urlPattern);
    }

	public static MappingBuilder requestMatching(String customRequestMatcherName) {
		return new MappingBuilder(customRequestMatcherName, Parameters.empty());
	}

	public static RemoteMappingBuilder requestMatching(String customRequestMatcherName, Parameters parameters) {
		return new MappingBuilder(customRequestMatcherName, parameters);
	}

	public static LocalMappingBuilder requestMatching(RequestMatcher requestMatcher) {
		return new MappingBuilder(requestMatcher);
	}

	public static ResponseDefinitionBuilder aResponse() {
		return new ResponseDefinitionBuilder();
	}

	public void verifyThat(RequestPatternBuilder requestPatternBuilder) {
		RequestPattern requestPattern = requestPatternBuilder.build();
        VerificationResult result = admin.countRequestsMatching(requestPattern);
        result.assertRequestJournalEnabled();

		if (result.getCount() < 1) {
            List<NearMiss> nearMisses = findAllNearMissesFor(requestPatternBuilder);
            if (nearMisses.size() > 0) {
                Diff diff = new Diff(requestPattern, nearMisses.get(0).getRequest());
                throw VerificationException.forUnmatchedRequestPattern(diff);
            }

            throw new VerificationException(requestPattern, find(allRequests()));
		}
	}

	public void verifyThat(int expectedCount, RequestPatternBuilder requestPatternBuilder) {
		RequestPattern requestPattern = requestPatternBuilder.build();
        VerificationResult result = admin.countRequestsMatching(requestPattern);
        result.assertRequestJournalEnabled();

        int actualCount = result.getCount();
        if (actualCount != expectedCount) {
            throw actualCount == 0 ?
                verificationExceptionForNearMisses(requestPatternBuilder, requestPattern) :
                new VerificationException(requestPattern, expectedCount, actualCount);
		}
	}

	public void verifyThat(CountMatchingStrategy expectedCount, RequestPatternBuilder requestPatternBuilder) {
		RequestPattern requestPattern = requestPatternBuilder.build();
		VerificationResult result = admin.countRequestsMatching(requestPattern);
		result.assertRequestJournalEnabled();

        int actualCount = result.getCount();
        if (!expectedCount.match(actualCount)) {
            throw actualCount == 0 ?
                verificationExceptionForNearMisses(requestPatternBuilder, requestPattern) :
			    new VerificationException(requestPattern, expectedCount, actualCount);
		}
	}

    private VerificationException verificationExceptionForNearMisses(RequestPatternBuilder requestPatternBuilder, RequestPattern requestPattern) {
        List<NearMiss> nearMisses = findNearMissesFor(requestPatternBuilder);
        if (nearMisses.size() > 0) {
            Diff diff = new Diff(requestPattern, nearMisses.get(0).getRequest());
            return VerificationException.forUnmatchedRequestPattern(diff);
        }

        return new VerificationException(requestPattern, find(allRequests()));
    }

	public static void verify(RequestPatternBuilder requestPatternBuilder) {
		defaultInstance.get().verifyThat(requestPatternBuilder);
	}

	public static void verify(int count, RequestPatternBuilder requestPatternBuilder) {
		defaultInstance.get().verifyThat(count, requestPatternBuilder);
	}

	public static void verify(CountMatchingStrategy countMatchingStrategy, RequestPatternBuilder requestPatternBuilder) {
		defaultInstance.get().verifyThat(countMatchingStrategy, requestPatternBuilder);
	}

    public List<LoggedRequest> find(RequestPatternBuilder requestPatternBuilder) {
        FindRequestsResult result = admin.findRequestsMatching(requestPatternBuilder.build());
        result.assertRequestJournalEnabled();
        return result.getRequests();
    }

    public static List<LoggedRequest> findAll(RequestPatternBuilder requestPatternBuilder) {
        return defaultInstance.get().find(requestPatternBuilder);
    }

	public static RequestPatternBuilder getRequestedFor(UrlPattern urlPattern) {
		return new RequestPatternBuilder(RequestMethod.GET, urlPattern);
	}

	public static RequestPatternBuilder postRequestedFor(UrlPattern urlPattern) {
		return new RequestPatternBuilder(RequestMethod.POST, urlPattern);
	}

	public static RequestPatternBuilder putRequestedFor(UrlPattern urlPattern) {
		return new RequestPatternBuilder(RequestMethod.PUT, urlPattern);
	}

	public static RequestPatternBuilder deleteRequestedFor(UrlPattern urlPattern) {
		return new RequestPatternBuilder(RequestMethod.DELETE, urlPattern);
	}

	public static RequestPatternBuilder patchRequestedFor(UrlPattern urlPattern) {
		return new RequestPatternBuilder(RequestMethod.PATCH, urlPattern);
	}

	public static RequestPatternBuilder headRequestedFor(UrlPattern urlPattern) {
		return new RequestPatternBuilder(RequestMethod.HEAD, urlPattern);
	}

	public static RequestPatternBuilder optionsRequestedFor(UrlPattern urlPattern) {
		return new RequestPatternBuilder(RequestMethod.OPTIONS, urlPattern);
	}

	public static RequestPatternBuilder traceRequestedFor(UrlPattern urlPattern) {
		return new RequestPatternBuilder(RequestMethod.TRACE, urlPattern);
	}

    public static RequestPatternBuilder requestMadeFor(String customMatcherName, Parameters parameters) {
        return RequestPatternBuilder.forCustomMatcher(customMatcherName, parameters);
    }

	public static LocalRequestPatternBuilder requestMadeFor(RequestMatcher requestMatcher) {
		return LocalRequestPatternBuilder.forCustomMatcher(requestMatcher);
	}

	public static void setGlobalFixedDelay(int milliseconds) {
		defaultInstance.get().setGlobalFixedDelayVariable(milliseconds);
	}

	public void setGlobalFixedDelayVariable(int milliseconds) {
		GlobalSettings settings = globalSettingsHolder.get().copy();
		settings.setFixedDelay(milliseconds);
		updateGlobalSettings(settings);
	}

	public static void setGlobalRandomDelay(DelayDistribution distribution) {
		defaultInstance.get().setGlobalRandomDelayVariable(distribution);
	}

	public void setGlobalRandomDelayVariable(DelayDistribution distribution) {
		GlobalSettings settings = globalSettingsHolder.get().copy();
		settings.setDelayDistribution(distribution);
		updateGlobalSettings(settings);
	}

	private void updateGlobalSettings(GlobalSettings settings) {
		globalSettingsHolder.replaceWith(settings);
		admin.updateGlobalSettings(settings);
	}

    public void shutdown() {
        admin.shutdownServer();
    }

    public static void shutdownServer() {
        defaultInstance.get().shutdown();
    }

<<<<<<< HEAD

=======
    public static List<NearMiss> findNearMissesForAllUnmatched() {
        return defaultInstance.get().findNearMissesForAllUnmatchedRequests();
    }

    public List<NearMiss> findNearMissesForAllUnmatchedRequests() {
        FindNearMissesResult nearMissesResult = admin.findNearMissesForUnmatchedRequests();
        return nearMissesResult.getNearMisses();
    }

    public static List<LoggedRequest> findUnmatchedRequests() {
        return defaultInstance.get().findAllUnmatchedRequests();
    }

    public List<LoggedRequest> findAllUnmatchedRequests() {
        FindRequestsResult unmatchedResult = admin.findUnmatchedRequests();
        return unmatchedResult.getRequests();
    }

    public static List<NearMiss> findNearMissesFor(LoggedRequest loggedRequest) {
        return defaultInstance.get().findTopNearMissesFor(loggedRequest);
    }

    public List<NearMiss> findTopNearMissesFor(LoggedRequest loggedRequest) {
        FindNearMissesResult nearMissesResult = admin.findTopNearMissesFor(loggedRequest);
        return nearMissesResult.getNearMisses();
    }

    public static List<NearMiss> findNearMissesFor(RequestPatternBuilder requestPatternBuilder) {
        return defaultInstance.get().findAllNearMissesFor(requestPatternBuilder);
    }

    public List<NearMiss> findAllNearMissesFor(RequestPatternBuilder requestPatternBuilder) {
        FindNearMissesResult nearMissesResult = admin.findTopNearMissesFor(requestPatternBuilder.build());
        return nearMissesResult.getNearMisses();
    }
>>>>>>> bee1f8b0
}<|MERGE_RESOLUTION|>--- conflicted
+++ resolved
@@ -462,9 +462,6 @@
         defaultInstance.get().shutdown();
     }
 
-<<<<<<< HEAD
-
-=======
     public static List<NearMiss> findNearMissesForAllUnmatched() {
         return defaultInstance.get().findNearMissesForAllUnmatchedRequests();
     }
@@ -500,5 +497,4 @@
         FindNearMissesResult nearMissesResult = admin.findTopNearMissesFor(requestPatternBuilder.build());
         return nearMissesResult.getNearMisses();
     }
->>>>>>> bee1f8b0
 }