--- conflicted
+++ resolved
@@ -57,25 +57,13 @@
 	private final FileSource fileSource;
 	private final Notifier notifier;
 	private final int port;
-<<<<<<< HEAD
     private final Integer httpsPort;
 
-    public WireMockServer(int port, Integer httpsPort, FileSource fileSource, boolean enableBrowserProxying, ProxySettings proxySettings) {
-        notifier = new Log4jNotifier();
+    public WireMockServer(int port, Integer httpsPort, FileSource fileSource, boolean enableBrowserProxying, ProxySettings proxySettings, Notifier notifier) {
         this.fileSource = fileSource;
         this.port = port;
         this.httpsPort = httpsPort;
-=======
-
-    public WireMockServer(int port, FileSource fileSource, boolean enableBrowserProxying) {
-        this(port, fileSource, enableBrowserProxying, new Log4jNotifier());
-    }
-
-	public WireMockServer(int port, FileSource fileSource, boolean enableBrowserProxying, Notifier notifier) {
-		this.fileSource = fileSource;
-        this.port = port;
         this.notifier = notifier;
->>>>>>> 16476447
 
         requestDelayControl = new ThreadSafeRequestDelayControl();
 
@@ -86,10 +74,11 @@
                 new StubResponseRenderer(fileSource.child(FILES_ROOT),
                         wireMockApp.getGlobalSettingsHolder(),
                         new ProxyResponseRenderer(proxySettings)));
+
     }
 
 	public WireMockServer(int port, FileSource fileSource, boolean enableBrowserProxying, ProxySettings proxySettings) {
-		this(port, null, fileSource, enableBrowserProxying, proxySettings);
+		this(port, null, fileSource, enableBrowserProxying, proxySettings, new Log4jNotifier());
 	}
 
     public WireMockServer(int port, FileSource fileSource, boolean enableBrowserProxying) {
@@ -101,7 +90,7 @@
 	}
 
     public WireMockServer(int port, Integer httpsPort) {
-        this(port, httpsPort, new SingleRootFileSource("src/test/resources"), false, ProxySettings.NO_PROXY);
+        this(port, httpsPort, new SingleRootFileSource("src/test/resources"), false, ProxySettings.NO_PROXY, new Log4jNotifier());
     }
 	
 	public WireMockServer() {
