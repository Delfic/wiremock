--- conflicted
+++ resolved
@@ -24,83 +24,24 @@
 import com.github.tomakehurst.wiremock.http.CaseInsensitiveKey;
 import com.google.common.base.Optional;
 
-/**
- * Options for running wiremock. More information on most options can be found in the manual (Stand-Alone operation)
- */
 public interface Options {
 
     public static final int DEFAULT_PORT = 8080;
     public static final int DEFAULT_CONTAINER_THREADS = 200;
     public static final String DEFAULT_BIND_ADDRESS = "0.0.0.0";
 
-    /**
-     * @return Port number on which wiremock is listening
-     */
     int portNumber();
-
-    /**
-     * @return Settings for HTTPS connections to wiremock
-     */
     HttpsSettings httpsSettings();
-<<<<<<< HEAD
     int containerThreads();
     boolean browserProxyingEnabled();
     ProxySettings proxyVia();
-=======
-
-    /**
-     * @return File source that supplies initial configuration files for wiremock.
-     */
->>>>>>> 7225d08f
     FileSource filesRoot();
-
-    /**
-     * @return Logger for warnings and errors
-     */
     Notifier notifier();
-
-    /**
-     * @return true if request journal is disabled (see manual)
-     */
     boolean requestJournalDisabled();
-
-    /**
-     * @return Maximum size of request journal (see manual)
-     */
-    Optional<Integer> maxEntriesRequestJournal();
-
-    /**
-     * @return Address to bind to. Determines from which hosts wiremock accepts connection requests.
-     */
+    Optional<Integer> maxRequestJournalEntries();
     public String bindAddress();
-
-    /**
-     * @return Enable browser proxying (see manual)
-     */
-    boolean browserProxyingEnabled();
-
-    /**
-     * @return Settings for browser proxying (see manual)
-     */
-    ProxySettings proxyVia();
-
-    /**
-     * @return Headers to capture in record mode
-     */
     List<CaseInsensitiveKey> matchingHeaders();
-
-    /**
-     * @return Proxy all requests to another base URL. Usually used in record mode.
-     */
     public String proxyUrl();
-
-    /**
-     * @return Preserve host header in record mode
-     */
     public boolean shouldPreserveHostHeader();
-
-    /**
-     * @return Host header to use when forwarding requests in record mode.
-     */
     String proxyHostHeader();
 }