/*
 * Copyright (C) 2011 Thomas Akehurst
 *
 * Licensed under the Apache License, Version 2.0 (the "License");
 * you may not use this file except in compliance with the License.
 * You may obtain a copy of the License at
 *
 * http://www.apache.org/licenses/LICENSE-2.0
 *
 * Unless required by applicable law or agreed to in writing, software
 * distributed under the License is distributed on an "AS IS" BASIS,
 * WITHOUT WARRANTIES OR CONDITIONS OF ANY KIND, either express or implied.
 * See the License for the specific language governing permissions and
 * limitations under the License.
 */
package com.github.tomakehurst.wiremock.mapping;

import com.github.tomakehurst.wiremock.http.Fault;
import org.junit.Test;

import static com.github.tomakehurst.wiremock.mapping.ResponseDefinition.copyOf;
import static junit.framework.Assert.assertFalse;
import static junit.framework.Assert.assertTrue;
<<<<<<< HEAD
=======
import static net.sf.json.test.JSONAssert.assertJsonEquals;
import static org.hamcrest.Matchers.is;
import static org.hamcrest.Matchers.nullValue;
import static org.junit.Assert.assertThat;
>>>>>>> 23f965bc

public class ResponseDefinitionTest {

    @Test
    public void copyProducesEqualObject() {
        ResponseDefinition response = new ResponseDefinition();
        response.setBody("blah");
        response.setBodyFileName("name.json");
        response.setFault(Fault.EMPTY_RESPONSE);
        response.addHeader("thing", "thingvalue");
        response.setFixedDelayMilliseconds(1112);
        response.setProxyBaseUrl("http://base.com");
        response.setStatus(222);
        
        ResponseDefinition copiedResponse = copyOf(response);
        
        assertTrue(response.equals(copiedResponse));
    }
    
    @Test
    public void copyPreservesConfiguredFlag() {
        ResponseDefinition response = ResponseDefinition.notConfigured();
        ResponseDefinition copiedResponse = copyOf(response);
        assertFalse("Should be not configured", copiedResponse.wasConfigured());
    }

    private static final String STRING_BODY =
            "{	        								\n" +
            "		\"status\": 200,    				\n" +
            "		\"body\": \"String content\" 		\n" +
            "}											";

    @Test
    public void correctlyUnmarshalsFromJsonWhenBodyIsAString() {
        ResponseDefinition responseDef = JsonMappingBinder.read(STRING_BODY, ResponseDefinition.class);
        assertThat(responseDef.getBase64Body(), is(nullValue()));
        assertThat(responseDef.getBody(), is("String content"));
    }

    @Test
    public void correctlyMarshalsToJsonWhenBodyIsAString() {
        ResponseDefinition responseDef = new ResponseDefinition();
        responseDef.setStatus(200);
        responseDef.setBody("String content");

        assertJsonEquals(STRING_BODY, JsonMappingBinder.write(responseDef));
    }

    private static final byte[] BODY = new byte[] {1, 2, 3};
    private static final String BASE64_BODY = "AQID";
    private static final String BINARY_BODY =
            "{	        								        \n" +
            "		\"status\": 200,    				        \n" +
            "		\"base64Body\": \"" + BASE64_BODY + "\"     \n" +
            "}											        ";

    @Test
    public void correctlyUnmarshalsFromJsonWhenBodyIsBinary() {
        ResponseDefinition responseDef = JsonMappingBinder.read(BINARY_BODY, ResponseDefinition.class);
        assertThat(responseDef.getBody(), is(nullValue()));
        assertThat(responseDef.getByteBody(), is(BODY));
    }

    @Test
    public void correctlyMarshalsToJsonWhenBodyIsBinary() {
        ResponseDefinition responseDef = new ResponseDefinition();
        responseDef.setStatus(200);
        responseDef.setBase64Body(BASE64_BODY);

        String actualJson = JsonMappingBinder.write(responseDef);
        assertJsonEquals("Expected: " + BINARY_BODY + "\nActual: " + actualJson,
                BINARY_BODY, actualJson);
    }
}<|MERGE_RESOLUTION|>--- conflicted
+++ resolved
@@ -21,13 +21,10 @@
 import static com.github.tomakehurst.wiremock.mapping.ResponseDefinition.copyOf;
 import static junit.framework.Assert.assertFalse;
 import static junit.framework.Assert.assertTrue;
-<<<<<<< HEAD
-=======
 import static net.sf.json.test.JSONAssert.assertJsonEquals;
 import static org.hamcrest.Matchers.is;
 import static org.hamcrest.Matchers.nullValue;
 import static org.junit.Assert.assertThat;
->>>>>>> 23f965bc
 
 public class ResponseDefinitionTest {
 
@@ -62,7 +59,7 @@
 
     @Test
     public void correctlyUnmarshalsFromJsonWhenBodyIsAString() {
-        ResponseDefinition responseDef = JsonMappingBinder.read(STRING_BODY, ResponseDefinition.class);
+        ResponseDefinition responseDef = Json.read(STRING_BODY, ResponseDefinition.class);
         assertThat(responseDef.getBase64Body(), is(nullValue()));
         assertThat(responseDef.getBody(), is("String content"));
     }
@@ -73,7 +70,7 @@
         responseDef.setStatus(200);
         responseDef.setBody("String content");
 
-        assertJsonEquals(STRING_BODY, JsonMappingBinder.write(responseDef));
+        assertJsonEquals(STRING_BODY, Json.write(responseDef));
     }
 
     private static final byte[] BODY = new byte[] {1, 2, 3};
@@ -86,7 +83,7 @@
 
     @Test
     public void correctlyUnmarshalsFromJsonWhenBodyIsBinary() {
-        ResponseDefinition responseDef = JsonMappingBinder.read(BINARY_BODY, ResponseDefinition.class);
+        ResponseDefinition responseDef = Json.read(BINARY_BODY, ResponseDefinition.class);
         assertThat(responseDef.getBody(), is(nullValue()));
         assertThat(responseDef.getByteBody(), is(BODY));
     }
@@ -97,7 +94,7 @@
         responseDef.setStatus(200);
         responseDef.setBase64Body(BASE64_BODY);
 
-        String actualJson = JsonMappingBinder.write(responseDef);
+        String actualJson = Json.write(responseDef);
         assertJsonEquals("Expected: " + BINARY_BODY + "\nActual: " + actualJson,
                 BINARY_BODY, actualJson);
     }
