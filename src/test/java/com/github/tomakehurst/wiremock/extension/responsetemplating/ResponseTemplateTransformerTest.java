--- conflicted
+++ resolved
@@ -274,7 +274,6 @@
     }
 
     @Test
-<<<<<<< HEAD
     public void escapingIsTheDefault() {
         final ResponseDefinition responseDefinition = this.transformer.transform(
                 mockRequest()
@@ -332,7 +331,9 @@
         );
 
         assertThat(responseDefinition.getBody(), is("{\"test1\": \"some.value\", \"test2\": \"\"}"));
-=======
+    }
+
+    @Test
     public void requestLineScheme() {
         ResponseDefinition transformedResponseDef = transform(mockRequest()
                 .scheme("https")
@@ -446,7 +447,6 @@
         assertThat(transformedResponseDef.getBody(), is(
             "Multi 1: one, Multi 2: two, Single 1: 1234"
         ));
->>>>>>> 716fc102
     }
 
     private ResponseDefinition transform(Request request, ResponseDefinitionBuilder responseDefinitionBuilder) {
