/*
 * Copyright (C) 2011 Thomas Akehurst
 *
 * Licensed under the Apache License, Version 2.0 (the "License");
 * you may not use this file except in compliance with the License.
 * You may obtain a copy of the License at
 *
 * http://www.apache.org/licenses/LICENSE-2.0
 *
 * Unless required by applicable law or agreed to in writing, software
 * distributed under the License is distributed on an "AS IS" BASIS,
 * WITHOUT WARRANTIES OR CONDITIONS OF ANY KIND, either express or implied.
 * See the License for the specific language governing permissions and
 * limitations under the License.
 */
package com.github.tomakehurst.wiremock.common;

import com.google.common.base.Optional;
import org.junit.jupiter.api.Test;

import static org.junit.jupiter.api.Assertions.*;

public class JettySettingsTest {

    private static final int number = 1234;
    private static final long longNumber = Long.MAX_VALUE;

    @Test
    public void testBuilderWithValues() {


        JettySettings.Builder builder = JettySettings.Builder.aJettySettings();
        builder.withAcceptors(number)
                .withAcceptQueueSize(number)
                .withRequestHeaderSize(number)
<<<<<<< HEAD
                .withResponseHeaderSize(number)
                .withStopTimeout(longNumber);
=======
                .withStopTimeout(longNumber)
                .withIdleTimeout(longNumber);
>>>>>>> 17e1c15a
        JettySettings jettySettings = builder.build();

        ensurePresent(jettySettings.getAcceptors());
        ensurePresent(jettySettings.getAcceptQueueSize());
        ensurePresent(jettySettings.getRequestHeaderSize());
        ensurePresent(jettySettings.getResponseHeaderSize());
        ensureLongPresent(jettySettings.getStopTimeout());
        ensureLongPresent(jettySettings.getIdleTimeout());
    }

    @Test
    public void testBuilderWithNoValues() {


        JettySettings.Builder builder = JettySettings.Builder.aJettySettings();
        JettySettings jettySettings = builder.build();

        assertFalse(jettySettings.getAcceptors().isPresent());
        assertFalse(jettySettings.getAcceptQueueSize().isPresent());
        assertFalse(jettySettings.getRequestHeaderSize().isPresent());
        assertFalse(jettySettings.getStopTimeout().isPresent());
        assertFalse(jettySettings.getIdleTimeout().isPresent());
    }

    private void ensurePresent(Optional<Integer> optional) {
        assertTrue(optional.isPresent());
        assertEquals(Integer.valueOf(number), optional.get());
    }

    private void ensureLongPresent(Optional<Long> optional) {
        assertTrue(optional.isPresent());
        assertEquals(Long.valueOf(longNumber), optional.get());
    }

}<|MERGE_RESOLUTION|>--- conflicted
+++ resolved
@@ -27,19 +27,14 @@
 
     @Test
     public void testBuilderWithValues() {
-
-
         JettySettings.Builder builder = JettySettings.Builder.aJettySettings();
         builder.withAcceptors(number)
                 .withAcceptQueueSize(number)
                 .withRequestHeaderSize(number)
-<<<<<<< HEAD
                 .withResponseHeaderSize(number)
                 .withStopTimeout(longNumber);
-=======
-                .withStopTimeout(longNumber)
                 .withIdleTimeout(longNumber);
->>>>>>> 17e1c15a
+      
         JettySettings jettySettings = builder.build();
 
         ensurePresent(jettySettings.getAcceptors());
